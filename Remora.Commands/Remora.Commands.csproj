<Project Sdk="Remora.Sdk">

    <PropertyGroup>
        <AllowUnsafeBlocks>true</AllowUnsafeBlocks>
    </PropertyGroup>

    <PropertyGroup>
        <VersionPrefix>10.0.5</VersionPrefix>
        <Description>A platform-agnostic command parser and dispatcher.</Description>
        <PackageReleaseNotes>
            Upgrade Remora.Sdk.
            Upgrade nuget packages.
        </PackageReleaseNotes>
    </PropertyGroup>

    <ItemGroup>
      <PackageReference Include="Microsoft.Extensions.Options"/>
      <PackageReference Include="Nullability.Source">
        <PrivateAssets>all</PrivateAssets>
        <IncludeAssets>runtime; build; native; contentfiles; analyzers; buildtransitive</IncludeAssets>
      </PackageReference>
<<<<<<< HEAD
      <PackageReference Include="Remora.Results" Version="7.2.3" />
      <PackageReference Include="OneOf" Version="3.0.223" />
      <PackageReference Update="Remora.Results.Analyzers" Version="1.0.0" />
=======
      <PackageReference Include="Remora.Results"/>
>>>>>>> 0b210078
    </ItemGroup>
</Project><|MERGE_RESOLUTION|>--- conflicted
+++ resolved
@@ -19,12 +19,8 @@
         <PrivateAssets>all</PrivateAssets>
         <IncludeAssets>runtime; build; native; contentfiles; analyzers; buildtransitive</IncludeAssets>
       </PackageReference>
-<<<<<<< HEAD
-      <PackageReference Include="Remora.Results" Version="7.2.3" />
+      <PackageReference Include="Remora.Results"/>
       <PackageReference Include="OneOf" Version="3.0.223" />
       <PackageReference Update="Remora.Results.Analyzers" Version="1.0.0" />
-=======
-      <PackageReference Include="Remora.Results"/>
->>>>>>> 0b210078
     </ItemGroup>
 </Project>